--- conflicted
+++ resolved
@@ -2,29 +2,27 @@
 
 #![warn(missing_docs)]
 
-#[macro_use] extern crate log;
-#[macro_use] extern crate nom;
+#[macro_use]
+extern crate log;
+#[macro_use]
+extern crate nom;
 
 pub mod config;
 pub mod document;
 pub mod font;
+pub mod maths;
+pub mod parser;
 pub mod typography;
-pub mod maths;
 pub mod units;
-<<<<<<< HEAD
-pub mod parser;
-=======
-pub mod saturating;
->>>>>>> 9c72fa06
 
-use std::path::PathBuf;
 use std::fs::File;
 use std::io::Read;
+use std::path::PathBuf;
 use std::{error, fmt, io, result};
 
 use crate::config::Config;
+use crate::parser::parse;
 use crate::units::Pt;
-use crate::parser::parse;
 
 macro_rules! impl_from_error {
     ($type: ty, $variant: path, $from: ty) => {
@@ -105,7 +103,8 @@
 
     let font_config = font_manager.config(regular_font_name, bold_font_name)?;
 
-    let font = font_manager.get(regular_font_name)
+    let font = font_manager
+        .get(regular_font_name)
         .ok_or(Error::FontNotFound(PathBuf::from(regular_font_name)))?;
 
     let mut content = String::new();
