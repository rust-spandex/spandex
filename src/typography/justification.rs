--- conflicted
+++ resolved
@@ -1,47 +1,22 @@
 //! This module contains the trait and implementation of justification algorithms.
 
-<<<<<<< HEAD
-use hyphenation::load::Load;
-use hyphenation::{Language, Standard};
 use printpdf::Pt;
 
-use crate::font::Font;
 use crate::typography::items::Content;
-use crate::typography::paragraphs::{itemize_paragraph, Paragraph};
-
-/// An algorithm that justifies a paragraph.
-pub trait Justifier {
-    /// Computes the paragraph decomposition of the string and justifies it.
-    fn justify(content: &str, text_width: Pt, font: &Font, size: Pt) -> Vec<Vec<(char, Pt)>> {
-        let en = Standard::from_embedded(Language::EnglishUS).unwrap();
-        let paragraph = itemize_paragraph(content, Pt(0.0), font, size, &en);
-        Self::justify_paragraph(&paragraph, text_width)
-    }
-
-    /// Justifies the paragraph passed as parameter.
-    fn justify_paragraph(paragraph: &Paragraph, text_width: Pt) -> Vec<Vec<(char, Pt)>>;
-=======
-use crate::typography::items::Content;
+use crate::typography::Glyph;
 use crate::typography::paragraphs::Paragraph;
-use crate::typography::Glyph;
-use crate::units::Sp;
 
 /// An algorithm that justifies a paragraph.
 pub trait Justifier {
     /// Justifies the paragraph passed as parameter.
-    fn justify<'a>(paragraph: &'a Paragraph<'a>, text_width: Sp) -> Vec<Vec<(Glyph<'a>, Sp)>>;
->>>>>>> 5ff60d21
+    fn justify<'a>(paragraph: &'a Paragraph<'a>, text_width: Pt) -> Vec<Vec<(Glyph<'a>, Pt)>>;
 }
 
 /// A naive justifier, that goes to the next line once a word overtakes the text width.
 pub struct NaiveJustifier;
 
 impl Justifier for NaiveJustifier {
-<<<<<<< HEAD
-    fn justify_paragraph(paragraph: &Paragraph, text_width: Pt) -> Vec<Vec<(char, Pt)>> {
-=======
-    fn justify<'a>(paragraph: &'a Paragraph<'a>, text_width: Sp) -> Vec<Vec<(Glyph<'a>, Sp)>> {
->>>>>>> 5ff60d21
+    fn justify<'a>(paragraph: &'a Paragraph<'a>, text_width: Pt) -> Vec<Vec<(Glyph<'a>, Pt)>> {
         let mut ret = vec![];
         let mut current_line = vec![];
         let mut current_word = vec![];
@@ -61,13 +36,8 @@
                 Content::Penalty { .. } => (),
             }
 
-<<<<<<< HEAD
-            if current_x > text_width {
+            if current_x > text_width && current_line.len() > 1 {
                 current_x = Pt(0.0);
-=======
-            if current_x > text_width && current_line.len() > 1 {
-                current_x = Sp(0);
->>>>>>> 5ff60d21
 
                 let last_word = current_line.pop().unwrap();
 
@@ -79,19 +49,14 @@
                 }
 
                 let available_space = text_width - occupied_width;
-<<<<<<< HEAD
-                let word_space = available_space / ((current_line.len() - 1) as f64);
-                let mut current_x = Pt(0.0);
-=======
 
                 let word_space = if current_line.len() > 1 {
-                    available_space / Sp((current_line.len() - 1) as i64)
+                    available_space / (current_line.len() - 1) as f64
                 } else {
-                    Sp(200_00)
+                    Pt(7.5)
                 };
 
-                let mut current_x = Sp(0);
->>>>>>> 5ff60d21
+                let mut current_x = Pt(0.0);
                 let mut final_line = vec![];
 
                 for word in current_line {
