//! Mathematical logic for typesetting a sequence of words which have a
//! semantics of "paragraph". That is, the logic to split a sequence of
//! words into lines.

<<<<<<< HEAD
use std::slice::Iter;

use hyphenation::*;

use crate::font::Font;
use crate::units::{Sp, PLUS_INFINITY};
use crate::typography::items::{
    Content,
    Item,
    INFINITELY_NEGATIVE_PENALTY,
    INFINITELY_POSITIVE_PENALTY,
};
=======
use crate::font::Font;
use crate::typography::items::{Content, Item, PositionedItem};
use crate::units::{Pt, PLUS_INFINITY};
use hyphenation::*;
use petgraph::graph::NodeIndex;
use petgraph::stable_graph::StableGraph;
use petgraph::visit::Dfs;
use petgraph::visit::IntoNodeIdentifiers;
use std::cmp::Ordering;
use std::collections::HashMap;
use std::f64;
use std::fmt;
use std::hash::{Hash, Hasher};
use std::vec::Vec;
>>>>>>> 9c72fa06

const DASH_GLYPH: char = '-';
const SPACE_WIDTH: Pt = Pt(5.0);
const DEFAULT_LINE_LENGTH: Pt = Pt(680.0);
const MIN_COST: f64 = -1000.0;
const MAX_COST: f64 = 1000.0;
const ADJACENT_LOOSE_TIGHT_PENALTY: f64 = 50.0;
const MIN_ADJUSTMENT_RATIO: f64 = -1.0;
const MAX_ADJUSTMENT_RATIO: f64 = 10.0;

/// Holds a list of items describing a paragraph.
pub struct Paragraph {
    /// Sequence of items representing the structure of the paragraph.
    pub items: Vec<Item>,
}

impl Paragraph {
    /// Instantiates a new paragraph.
    pub fn new() -> Paragraph {
        Paragraph { items: Vec::new() }
    }

    /// Pushes an item at the end of the paragraph.
    pub fn push(&mut self, item: Item) {
        self.items.push(item)
    }

    /// Returns an iterator to the items of the paragraph.
    pub fn iter(&self) -> Iter<Item> {
        self.items.iter()
    }
}

/// Parses a string into a sequence of items.
pub fn itemize_paragraph(
    words: &str,
    indentation: Pt,
    font: &Font,
    font_size: Sp,
    dictionary: &Standard,
) -> Paragraph {
    let mut paragraph = Paragraph::new();

    // Add trailing space to ensure the last word is treated.
    let words = format!("{}{}", words, " ");

    if indentation != Pt(0.0) {
        paragraph.push(Item::bounding_box(indentation, ' '));
    }

    let hyphen_width = Pt(font.char_width('-', font_size));

    let ideal_spacing = Pt(7.5);
    let mut previous_glyph = 'c';
    let mut current_word = String::from("");

    // Turn each word of the paragraph into a sequence of boxes for
    // the caracters of the word. This includes potential punctuation
    // marks.
    for glyph in words.chars() {
        if glyph.is_whitespace() {
            paragraph.push(get_glue_from_context(previous_glyph, ideal_spacing));

            // Reached end of current word, handle hyphenation.
            let hyphenated = dictionary.hyphenate(&*current_word);
            let break_indices = &hyphenated.breaks;

            for (i, c) in current_word.chars().enumerate() {
                if break_indices.contains(&i) {
                    paragraph.push(Item::penalty(Pt(0.0), 50.0, true))
                }

                paragraph.push(Item::from_glyph(c, font, font_size));

                if c == DASH_GLYPH {
                    paragraph.push(Item::penalty(hyphen_width, 50.0, true))
                }
            }

            current_word = String::from("");
        } else {
            current_word.push(glyph);
        }

        previous_glyph = glyph;
    }

    // Appends two items to ensure the end of any paragraph is
    // treated properly: a glue specifying the available space
    // at the right of the last tine, and a penalty item to
    // force a line break.
    paragraph.push(Item::glue(Pt(0.0), PLUS_INFINITY, Pt(0.0)));
    paragraph.push(Item::penalty(Pt(0.0), f64::NEG_INFINITY, false));

    paragraph
}

/// Returns the glue based on the spatial context of the cursor.
fn get_glue_from_context(_previous_glyph: char, ideal_spacing: Pt) -> Item {
    // Todo: make this glue context dependent.
    Item::glue(ideal_spacing, SPACE_WIDTH, SPACE_WIDTH * 0.5)
}

/// Finds all the legal breakpoints within a paragraph. A legal breakpoint
/// is an item index such that this item is either a peanalty which isn't
/// infinite or a glue following a bounding box.
pub fn find_legal_breakpoints(paragraph: &Paragraph) -> Vec<usize> {
    let mut legal_breakpoints: Vec<usize> = Vec::new();
    legal_breakpoints.push(0);

    let mut last_item_was_box = false;

    for (i, item) in paragraph.items.iter().enumerate() {
        match item.content {
            Content::Penalty { value, .. } => {
                if value < f64::INFINITY {
                    legal_breakpoints.push(i);
                }

                last_item_was_box = false;
            }
            Content::Glue { .. } => {
                if last_item_was_box {
                    legal_breakpoints.push(i)
                }

                last_item_was_box = false;
            }
            Content::BoundingBox { .. } => last_item_was_box = true,
        }
    }

    legal_breakpoints
}

/// Aggregates various measures up to and from a feasible breakpoint.
#[derive(Copy, Clone)]
struct Node {
    /// Index of the item represented by the node, within the paragraph.
    pub index: usize,

    /// Line at which the item lives within the paragraph.
    pub line: usize,

    /// The fitness class of the item represented by the node.
    pub fitness: i64,

    /// Total width from the previous breakpoint to this one.
    pub total_width: Pt,

    /// Total stretchability from the previous breakpoint to this one.
    pub total_stretch: Pt,

    /// Total shrinkability from the previous breakpoint to this one.
    pub total_shrink: Pt,

    /// Accumulated demerits from previous breakpoints.
    pub total_demerits: f64,
}

impl fmt::Debug for Node {
    fn fmt(&self, f: &mut fmt::Formatter) -> fmt::Result {
        write!(f, "{}", self.index)
    }
}

impl PartialOrd for Node {
    fn partial_cmp(&self, other: &Node) -> Option<Ordering> {
        Some(self.index.cmp(&other.index))
    }
}

impl Ord for Node {
    fn cmp(&self, other: &Node) -> Ordering {
        self.index.cmp(&other.index)
    }
}

impl PartialEq for Node {
    fn eq(&self, other: &Node) -> bool {
        self.index == other.index
    }
}

impl Eq for Node {}

impl Hash for Node {
    fn hash<H: Hasher>(&self, state: &mut H) {
        self.index.hash(state);
    }
}

/// Returns the length of the line of given index, from a list of
/// potential line lengths. If the list is too short, the line
/// length will default to `DEFAULT_LINE_LENGTH`.
fn get_line_length(lines_length: &Vec<Pt>, index: usize) -> Pt {
    if index < lines_length.len() {
        lines_length[index]
    } else {
        if lines_length.len() == 1 {
            lines_length[0]
        } else {
            DEFAULT_LINE_LENGTH
        }
    }
}

/// Computes the demerits of a line based on its accumulated penalty
/// and badness.
fn compute_demerits(penalty: f64, badness: f64) -> f64 {
    if penalty >= 0.0 {
        (1.0 + badness + penalty).powi(2)
    } else if penalty > MIN_COST {
        (1.0 + badness).powi(2) - penalty.powi(2)
    } else {
        (1.0 + badness).powi(2)
    }
}

/// Computes the fitness class of a line based on its adjustment ratio.
fn compute_fitness(adjustment_ratio: f64) -> i64 {
    if adjustment_ratio < -0.5 {
        0
    } else if adjustment_ratio < 0.5 {
        1
    } else if adjustment_ratio < 1.0 {
        2
    } else {
        3
    }
}

/// Finds the optimal sequence of breakpoints that minimize
/// the amount of demerits while breaking a paragraph down
/// into lines.
///
/// It returns the indexes of items which have been chosen as
/// breakpoints.
pub fn algorithm(paragraph: &Paragraph, lines_length: &Vec<Pt>) -> Vec<usize> {
    let mut graph = StableGraph::<_, f64>::new();
    let mut sum_width = Pt(0.0);
    let mut sum_stretch = Pt(0.0);
    let mut sum_shrink = Pt(0.0);
    let mut best_adjustment_ratio_above_threshold = f64::MAX;
    let current_maximum_adjustment_ratio = f64::MAX;

    let mut lines_best_node = HashMap::new();
    let mut farthest_line: usize = 0;

    // Add an initial active node for the beginning of the paragraph.
    graph.add_node(Node {
        index: 0,
        line: 0,
        fitness: 1,
        total_width: Pt(0.0),
        total_stretch: Pt(0.0),
        total_shrink: Pt(0.0),
        total_demerits: 0.0,
    });

    for (b, item) in paragraph.items.iter().enumerate() {
        if item.width < Pt(0.0) {
            panic!("Item #{} has negative width.", b);
        }

        let mut can_break = false;

        match item.content {
            Content::BoundingBox { .. } => {
                sum_width += item.width;
            }
            Content::Glue {
                stretchability,
                shrinkability,
            } => {
                // We can only break at a glue if it is preceeded by
                // a bounding box.
                can_break = b > 0
                    && (match paragraph.items[b - 1].content {
                        Content::BoundingBox { .. } => true,
                        _ => false,
                    });

                if !can_break {
                    sum_width += item.width;
                    sum_shrink += shrinkability;
                    sum_stretch += stretchability;
                }
            }
            Content::Penalty { value, .. } => {
                can_break = value < f64::INFINITY;
            }
        }

        if !can_break {
            continue;
        }

        // Update the set of active nodes.

        let mut feasible_breakpoints: Vec<(Node, NodeIndex)> = Vec::new();
        let mut node_to_remove: Vec<NodeIndex> = Vec::new();

        for node in graph.node_identifiers() {
            if let Some(a) = graph.node_weight(node) {
                let line_shrink = sum_shrink - a.total_shrink;
                let line_stretch = sum_stretch - a.total_stretch;
                let actual_width = sum_width - a.total_width;

                let adjustment_ratio = compute_adjustment_ratio(
                    actual_width,
                    get_line_length(&lines_length, a.line),
                    line_stretch,
                    line_shrink,
                );

                if adjustment_ratio > current_maximum_adjustment_ratio {
                    best_adjustment_ratio_above_threshold =
                        adjustment_ratio.min(best_adjustment_ratio_above_threshold)
                }

                if adjustment_ratio < MIN_ADJUSTMENT_RATIO || is_forced_break(item) {
                    // Items from a to b cannot fit on the same line.
                    node_to_remove.push(node);
                }

                if adjustment_ratio >= MIN_ADJUSTMENT_RATIO
                    && adjustment_ratio <= MAX_ADJUSTMENT_RATIO
                {
                    // This is a feasible breakpoint.
                    let badness = adjustment_ratio.abs().powi(3);
                    let penalty = match item.content {
                        Content::Penalty { value, .. } => value,
                        _ => 0.0,
                    };

                    let mut demerits = compute_demerits(penalty, badness);

                    // TODO: support double hyphenation penalty.

                    // Compute fitness class.
                    let fitness = compute_fitness(adjustment_ratio);

                    if a.index > 0 && (fitness - a.fitness).abs() > 1 {
                        demerits = demerits + ADJACENT_LOOSE_TIGHT_PENALTY;
                    }

                    // TODO: Ignore the width of potential subsequent glue or
                    // non-breakable penalty item to avoid rendering glue or
                    // penalties at the beginning of lines.

                    let mut width_to_next_box = Pt(0.0);
                    let mut shrink_to_next_box = Pt(0.0);
                    let mut stretch_to_next_box = Pt(0.0);

                    for c in b..paragraph.items.len() {
                        let next_item = &paragraph.items[c];

                        width_to_next_box += item.width;

                        match next_item.content {
                            Content::BoundingBox { .. } => break,
                            Content::Glue {
                                shrinkability,
                                stretchability,
                            } => {
                                shrink_to_next_box += shrinkability;
                                stretch_to_next_box += stretchability;
                            }
                            Content::Penalty { value, .. } => {
                                if value >= MAX_COST {
                                    break;
                                }
                            }
                        }
                    }

                    let new_node = Node {
                        index: b,
                        line: a.line + 1,
                        fitness,
                        total_width: sum_width + width_to_next_box,
                        total_shrink: sum_shrink + shrink_to_next_box,
                        total_stretch: sum_stretch + stretch_to_next_box,
                        total_demerits: a.total_demerits + demerits,
                    };
                    feasible_breakpoints.push((new_node, node));
                }
            }
        }

        // If there is a feasible break at b, then append the best such break
        // as an active node.
        if feasible_breakpoints.len() > 0 {
            let (mut last_best_node, mut last_node_parent_id) = feasible_breakpoints[0];

            for (node, parent_id) in feasible_breakpoints.iter() {
                if node.total_demerits < last_best_node.total_demerits {
                    last_best_node = *node;
                    last_node_parent_id = *parent_id;
                }
            }

            let inserted_node = graph.add_node(last_best_node);

            // Create a precedence relationship between a and the best node.
            graph.add_edge(
                inserted_node,
                last_node_parent_id,
                last_best_node.total_demerits,
            );

            if !lines_best_node.contains_key(&last_best_node.line) {
                lines_best_node.insert(last_best_node.line, (last_best_node, inserted_node));
                farthest_line += 1;
            } else {
                if let Some((best_node_on_current_line, _)) =
                    lines_best_node.get(&last_best_node.line)
                {
                    if last_best_node.total_demerits < best_node_on_current_line.total_demerits {
                        lines_best_node
                            .insert(last_best_node.line, (last_best_node, inserted_node));
                    }
                }
            }
        }

        match item.content {
            Content::Glue {
                shrinkability,
                stretchability,
            } => {
                sum_width += item.width;
                sum_shrink += shrinkability;
                sum_stretch += stretchability;
            }
            _ => {}
        }
    }

    // TODO: handle situation where there's no option to fall within the window of
    // accepted adjustment ratios.

    // Follow the edges backwards.
    let mut result: Vec<usize> = Vec::new();

    if let Some((_, best_node_on_last_line)) = lines_best_node.get(&farthest_line) {
        let mut dfs = Dfs::new(&graph, *best_node_on_last_line);
        while let Some(node_index) = dfs.next(&graph) {
            // use a detached neighbors walker
            if let Some(node) = graph.node_weight(node_index) {
                result.push(node.index);
            }
        }
    }
    result.reverse();
    result
}

/// Checks whether or not a given item encodes a forced linebreak.
fn is_forced_break(item: &Item) -> bool {
    match item.content {
        Content::Penalty { value, .. } => value < MIN_COST,
        _ => false,
    }
}

/// Computes the adjustment ratios of all lines given a set of line lengths and breakpoint indices.
/// This allows to speed up the adaptation of glue items.
fn compute_adjustment_ratios_with_breakpoints(
    items: &Vec<Item>,
    line_lengths: &Vec<Pt>,
    breakpoints: &Vec<usize>,
) -> Vec<f64> {
    let mut adjustment_ratios: Vec<f64> = Vec::new();

    for (breakpoint_line, breakpoint_index) in breakpoints.iter().enumerate() {
        let desired_length = get_line_length(line_lengths, breakpoint_line);
        let mut actual_length = Pt(0.0);
        let mut line_shrink = Pt(0.0);
        let mut line_stretch = Pt(0.0);
        let next_breakpoint = if breakpoint_line < breakpoints.len() - 1 {
            breakpoints[breakpoint_line + 1]
        } else {
            items.len() - 1
        };

        let beginning = if breakpoint_line == 0 {
            *breakpoint_index
        } else {
            *breakpoint_index + 1
        };

        for p in beginning..next_breakpoint {
            match items[p].content {
                Content::BoundingBox { .. } => actual_length += items[p].width,
                Content::Glue {
                    shrinkability,
                    stretchability,
                } => {
                    if p != beginning && p != next_breakpoint {
                        actual_length += items[p].width;
                        line_shrink += shrinkability;
                        line_stretch += stretchability;
                    }
                }
                Content::Penalty { .. } => {
                    if p == next_breakpoint {
                        actual_length += items[p].width;
                    }
                }
            }
        }

        adjustment_ratios.push(compute_adjustment_ratio(
            actual_length,
            desired_length,
            line_stretch,
            line_shrink,
        ));
    }

    adjustment_ratios
}

/// Computes the adjusment ratio of a line of items, based on their combined
/// width, stretchability and shrinkability. This essentially tells how much
/// effort has to be produce to fit the line to the desired width.
fn compute_adjustment_ratio(
    actual_length: Pt,
    desired_length: Pt,
    total_stretchability: Pt,
    total_shrinkability: Pt,
) -> f64 {
    if actual_length == desired_length {
        0.0
    } else if actual_length < desired_length {
        if total_stretchability != Pt(0.0) {
            ((desired_length.0 - actual_length.0) / total_stretchability.0)
        } else {
            f64::INFINITY
        }
    } else {
        if total_shrinkability != Pt(0.0) {
            ((desired_length.0 - actual_length.0) / total_shrinkability.0)
        } else {
            f64::INFINITY
        }
    }
}

/// Generates a list of positioned items from a list of items making up a paragraph.
/// The generated list is ready to be rendered.
pub fn positionate_items(
    items: &Vec<Item>,
    line_lengths: &Vec<Pt>,
    breakpoints: &Vec<usize>,
) -> Vec<Vec<PositionedItem>> {
    let adjustment_ratios =
        compute_adjustment_ratios_with_breakpoints(&items, &line_lengths, &breakpoints);
    let mut lines_breakdown: Vec<Vec<PositionedItem>> = Vec::new();

    for breakpoint_line in 0..(breakpoints.len() - 1) {
        let mut positioned_items: Vec<PositionedItem> = Vec::new();

        let breakpoint_index = breakpoints[breakpoint_line];
        let adjustment_ratio = adjustment_ratios[breakpoint_line].max(MIN_ADJUSTMENT_RATIO);
        let mut horizontal_offset = Pt(0.0);
        let beginning = if breakpoint_line == 0 {
            breakpoint_index
        } else {
            breakpoint_index + 1
        };

        for p in beginning..breakpoints[breakpoint_line + 1] {
            match items[p].content {
                Content::BoundingBox { glyph, .. } => {
                    positioned_items.push(PositionedItem {
                        index: p,
                        line: breakpoint_line,
                        horizontal_offset: horizontal_offset,
                        width: items[p].width,
                        glyph,
                    });
                    horizontal_offset += items[p].width;
                }
                Content::Glue {
                    shrinkability,
                    stretchability,
                } => {
                    if p != beginning && p != breakpoints[breakpoint_line + 1] {
                        let width = items[p].width;

                        let gap = if adjustment_ratio < 0.0 {
                            width + adjustment_ratio * shrinkability
                        } else {
                            width + adjustment_ratio * stretchability
                        };

                        // TODO: add an option to handle the inclusion of glue.

                        horizontal_offset += gap;
                    }
                }
                Content::Penalty { .. } => {
                    if p == breakpoints[breakpoint_line + 1] && items[p].width > Pt(0.0) {
                        positioned_items.push(PositionedItem {
                            index: p,
                            line: breakpoint_line,
                            horizontal_offset: horizontal_offset,
                            width: items[p].width,
                            glyph: '-',
                        })
                    }
                }
            }
        }

        lines_breakdown.push(positioned_items);
    }

    lines_breakdown
}

/// Unit tests for the paragraphs typesetting.
#[cfg(test)]
mod tests {
    use crate::config::Config;
<<<<<<< HEAD
    use crate::typography::paragraphs::{find_legal_breakpoints, itemize_paragraph};
    use crate::units::{Pt, Sp};
=======
    use crate::typography::items::Content;
    use crate::typography::paragraphs::{
        algorithm, compute_adjustment_ratios_with_breakpoints, find_legal_breakpoints,
        itemize_paragraph,
    };
    use crate::units::Pt;
>>>>>>> 9c72fa06
    use crate::{Error, Result};
    use hyphenation::*;
    use std::path::PathBuf;

    #[test]
    fn test_paragraph_itemization() -> Result<()> {
        let words = "Lorem ipsum dolor sit amet.";

        let en_us = Standard::from_embedded(Language::EnglishUS)?;

        let (_, font_manager) = Config::with_title("Test").init()?;

        let regular_font_name = "CMU Serif Roman";
        // let bold_font_name = "CMU Serif Bold";

        let font = font_manager
            .get(regular_font_name)
            .ok_or(Error::FontNotFound(PathBuf::from(regular_font_name)))?;

        // No indentation, meaning no leading empty box.
<<<<<<< HEAD
        let paragraph = itemize_paragraph(words, Sp(0), &font, Pt(12.0).into(), &en_us);
        assert_eq!(paragraph.items.len(), 32);

        // Indentated paragraph, implying the presence of a leading empty box.
        let paragraph = itemize_paragraph(words, Sp(120_000), &font, Pt(12.0).into(), &en_us);
=======
        let paragraph = itemize_paragraph(words, Pt(0.0), &font, 12.0, &en_us);
        assert_eq!(paragraph.items.len(), 32);

        // Indentated paragraph, implying the presence of a leading empty box.
        let paragraph = itemize_paragraph(words, Pt(85.0), &font, 12.0, &en_us);
>>>>>>> 9c72fa06
        assert_eq!(paragraph.items.len(), 33);

        Ok(())
    }

    #[test]
    fn test_legal_breakpoints() -> Result<()> {
        let words = "Lorem ipsum dolor sit amet.";

        let en_us = Standard::from_embedded(Language::EnglishUS)?;

        let (_, font_manager) = Config::with_title("Test").init()?;

        let regular_font_name = "CMU Serif Roman";
        // let bold_font_name = "CMU Serif Bold";

        let font = font_manager
            .get(regular_font_name)
            .ok_or(Error::FontNotFound(PathBuf::from(regular_font_name)))?;

        // Indentated paragraph, implying the presence of a leading empty box.
<<<<<<< HEAD
        let paragraph = itemize_paragraph(words, Sp(120_000), &font, Pt(12.0).into(), &en_us);
=======
        let paragraph = itemize_paragraph(words, Pt(85.0), &font, 12.0, &en_us);
>>>>>>> 9c72fa06

        let legal_breakpoints = find_legal_breakpoints(&paragraph);
        // [ ] Lorem ip-sum do-lor sit amet.
        assert_eq!(legal_breakpoints, [0, 1, 7, 10, 14, 17, 21, 25, 31, 32]);

        Ok(())
    }

    // #[test]
    // fn test_adjustment_ratio_computation() -> Result<()> {
    //     let words = "Lorem ipsum dolor sit amet.";

    //     let en_us = Standard::from_embedded(Language::EnglishUS)?;

    //     let (_, font_manager) = Config::with_title("Test").init()?;

    //     let regular_font_name = "CMU Serif Roman";
    //     // let bold_font_name = "CMU Serif Bold";

    //     let font = font_manager
    //         .get(regular_font_name)
    //         .ok_or(Error::FontNotFound(PathBuf::from(regular_font_name)))?;

    //     // Indentated paragraph, implying the presence of a leading empty box.
    //     let paragraph = itemize_paragraph(words, Sp(120_000), &font, 12.0, &en_us);
    //     // assert_eq!(paragraph.items.len(), 26);

    //     // TODO: compute the ratio by hand.

    //     Ok(())
    // }

    #[test]
    fn test_algorithm() -> Result<()> {
        // let words = "In olden times when wishing still helped one, \
        //              there lived a king whose daughters were all beautiful ; \
        //              and the youngest was so beautiful that the sun itself, \
        //              which has seen so much, was astonished whenever it shone \
        //              in her face.";

        // let words = "The Ministry of Truth, which concerned itself with news, entertainment, education and the fine arts. The Ministry of Peace, which concerned itself with war. The Ministry of Love, which maintained law and order. And the Ministry of Plenty, which was responsible for economic affairs. Their names, in Newspeak: Minitrue, Minipax, Miniluv and Miniplenty.";

        let words = "The hallway smelt of boiled cabbage and old rag mats. At one end of it a coloured poster, too large for indoor display, had been tacked to the wall. It depicted simply an enormous face, more than a metre wide: the face of a man of about forty-five, with a heavy black moustache and ruggedly handsome features. Winston made for the stairs. It was no use trying the lift. Even at the best of times it was seldom working, and at present the electric current was cut off during daylight hours. It was part of the economy drive in preparation for Hate Week. The flat was seven flights up, and Winston, who was thirty-nine and had a varicose ulcer above his right ankle, went slowly, resting several times on the way. On each landing, opposite the lift-shaft, the poster with the enormous face gazed from the wall. It was one of those pictures which are so contrived that the eyes follow you about when you move. BIG BROTHER IS WATCHING YOU, the caption beneath it ran.";

        let en_us = Standard::from_embedded(Language::EnglishUS)?;

        let (_, font_manager) = Config::with_title("Test").init()?;

        let regular_font_name = "CMU Serif Roman";
        // let bold_font_name = "CMU Serif Bold";

        let font = font_manager
            .get(regular_font_name)
            .ok_or(Error::FontNotFound(PathBuf::from(regular_font_name)))?;

        let indentation = Pt(18.0);

        let paragraph = itemize_paragraph(words, indentation, &font, 12.0, &en_us);

        let lines_length = vec![Pt(400.0)];
        let breakpoints = algorithm(&paragraph, &lines_length);
        // let positions = positionate_items(&paragraph.items, &lines_length, &breakpoints);

        let adjustment_ratios = compute_adjustment_ratios_with_breakpoints(
            &paragraph.items,
            &lines_length,
            &breakpoints,
        );

        println!("Line length: {:?}", lines_length[0]);
        println!("Breakpoints: {:?}", breakpoints);
        println!("There are {:?} lines", breakpoints.len());
        print!("\n\n");
        let mut current_line = 0;
        for (c, item) in paragraph.items.iter().enumerate() {
            match item.content {
                Content::BoundingBox { glyph } => print!("{}", glyph),
                Content::Glue { .. } => {
                    if breakpoints.contains(&c) {
                        print!("       [{:?}]", adjustment_ratios[current_line]);
                        print!("\n");
                        current_line += 1;
                    } else {
                        print!(" ");
                    }
                }
                Content::Penalty { .. } => {
                    if breakpoints.contains(&c) {
                        print!("-      [{:?}]", adjustment_ratios[current_line]);
                        print!("\n");
                        current_line += 1;
                    }
                }
            }
        }

        print!("\n\n");

        // panic!("Test");

        Ok(())
    }
}<|MERGE_RESOLUTION|>--- conflicted
+++ resolved
@@ -2,35 +2,21 @@
 //! semantics of "paragraph". That is, the logic to split a sequence of
 //! words into lines.
 
-<<<<<<< HEAD
-use std::slice::Iter;
-
-use hyphenation::*;
-
-use crate::font::Font;
-use crate::units::{Sp, PLUS_INFINITY};
-use crate::typography::items::{
-    Content,
-    Item,
-    INFINITELY_NEGATIVE_PENALTY,
-    INFINITELY_POSITIVE_PENALTY,
-};
-=======
 use crate::font::Font;
 use crate::typography::items::{Content, Item, PositionedItem};
-use crate::units::{Pt, PLUS_INFINITY};
 use hyphenation::*;
 use petgraph::graph::NodeIndex;
 use petgraph::stable_graph::StableGraph;
 use petgraph::visit::Dfs;
 use petgraph::visit::IntoNodeIdentifiers;
+use printpdf::Pt;
 use std::cmp::Ordering;
 use std::collections::HashMap;
 use std::f64;
 use std::fmt;
 use std::hash::{Hash, Hasher};
+use std::slice::Iter;
 use std::vec::Vec;
->>>>>>> 9c72fa06
 
 const DASH_GLYPH: char = '-';
 const SPACE_WIDTH: Pt = Pt(5.0);
@@ -40,6 +26,7 @@
 const ADJACENT_LOOSE_TIGHT_PENALTY: f64 = 50.0;
 const MIN_ADJUSTMENT_RATIO: f64 = -1.0;
 const MAX_ADJUSTMENT_RATIO: f64 = 10.0;
+const PLUS_INFINITY: Pt = Pt(f64::INFINITY);
 
 /// Holds a list of items describing a paragraph.
 pub struct Paragraph {
@@ -69,7 +56,7 @@
     words: &str,
     indentation: Pt,
     font: &Font,
-    font_size: Sp,
+    font_size: Pt,
     dictionary: &Standard,
 ) -> Paragraph {
     let mut paragraph = Paragraph::new();
@@ -77,11 +64,10 @@
     // Add trailing space to ensure the last word is treated.
     let words = format!("{}{}", words, " ");
 
-    if indentation != Pt(0.0) {
-        paragraph.push(Item::bounding_box(indentation, ' '));
-    }
-
-    let hyphen_width = Pt(font.char_width('-', font_size));
+    // Prepend a bounding box for the paragraph indent.
+    paragraph.push(Item::bounding_box(indentation, ' '));
+
+    let hyphen_width = font.char_width('-', font_size);
 
     let ideal_spacing = Pt(7.5);
     let mut previous_glyph = 'c';
@@ -625,9 +611,9 @@
                         let width = items[p].width;
 
                         let gap = if adjustment_ratio < 0.0 {
-                            width + adjustment_ratio * shrinkability
+                            width + shrinkability * adjustment_ratio
                         } else {
-                            width + adjustment_ratio * stretchability
+                            width + stretchability * adjustment_ratio
                         };
 
                         // TODO: add an option to handle the inclusion of glue.
@@ -659,19 +645,14 @@
 #[cfg(test)]
 mod tests {
     use crate::config::Config;
-<<<<<<< HEAD
-    use crate::typography::paragraphs::{find_legal_breakpoints, itemize_paragraph};
-    use crate::units::{Pt, Sp};
-=======
     use crate::typography::items::Content;
     use crate::typography::paragraphs::{
         algorithm, compute_adjustment_ratios_with_breakpoints, find_legal_breakpoints,
         itemize_paragraph,
     };
-    use crate::units::Pt;
->>>>>>> 9c72fa06
     use crate::{Error, Result};
     use hyphenation::*;
+    use printpdf::Pt;
     use std::path::PathBuf;
 
     #[test]
@@ -689,20 +670,8 @@
             .get(regular_font_name)
             .ok_or(Error::FontNotFound(PathBuf::from(regular_font_name)))?;
 
-        // No indentation, meaning no leading empty box.
-<<<<<<< HEAD
-        let paragraph = itemize_paragraph(words, Sp(0), &font, Pt(12.0).into(), &en_us);
-        assert_eq!(paragraph.items.len(), 32);
-
         // Indentated paragraph, implying the presence of a leading empty box.
-        let paragraph = itemize_paragraph(words, Sp(120_000), &font, Pt(12.0).into(), &en_us);
-=======
-        let paragraph = itemize_paragraph(words, Pt(0.0), &font, 12.0, &en_us);
-        assert_eq!(paragraph.items.len(), 32);
-
-        // Indentated paragraph, implying the presence of a leading empty box.
-        let paragraph = itemize_paragraph(words, Pt(85.0), &font, 12.0, &en_us);
->>>>>>> 9c72fa06
+        let paragraph = itemize_paragraph(words, Pt(85.0), &font, Pt(12.0), &en_us);
         assert_eq!(paragraph.items.len(), 33);
 
         Ok(())
@@ -724,11 +693,7 @@
             .ok_or(Error::FontNotFound(PathBuf::from(regular_font_name)))?;
 
         // Indentated paragraph, implying the presence of a leading empty box.
-<<<<<<< HEAD
-        let paragraph = itemize_paragraph(words, Sp(120_000), &font, Pt(12.0).into(), &en_us);
-=======
-        let paragraph = itemize_paragraph(words, Pt(85.0), &font, 12.0, &en_us);
->>>>>>> 9c72fa06
+        let paragraph = itemize_paragraph(words, Pt(85.0), &font, Pt(12.0), &en_us);
 
         let legal_breakpoints = find_legal_breakpoints(&paragraph);
         // [ ] Lorem ip-sum do-lor sit amet.
@@ -786,7 +751,7 @@
 
         let indentation = Pt(18.0);
 
-        let paragraph = itemize_paragraph(words, indentation, &font, 12.0, &en_us);
+        let paragraph = itemize_paragraph(words, indentation, &font, Pt(12.0), &en_us);
 
         let lines_length = vec![Pt(400.0)];
         let breakpoints = algorithm(&paragraph, &lines_length);
