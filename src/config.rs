//! This module contains the configuration struct for the spandex.toml file.

use serde::{Serialize, Deserialize};

use crate::units::{Sp, Mm};
use crate::document::Window;
use crate::document::Document;
use crate::font::FontManager;
use crate::Result;

/// This structure holds all the configuration information.
#[derive(Clone, Serialize, Deserialize)]
pub struct Config {
    /// The title of the document.
    pub title: String,

    /// The page size of the document.
    pub page_size: (Sp, Sp),

    /// The top margin of the document.
    pub top_margin: Sp,

    /// The left margin of the document.
    pub left_margin: Sp,

    /// The text width of the document.
    pub text_width: Sp,

    /// The text height of the document.
    pub text_height: Sp,

    /// The path to the first file of the spandex content.
    pub input: String,
}

impl Config {
    /// Creates a default configuration with a title.
    pub fn with_title(title: &str) -> Config {
        Config {
            title: String::from(title),
            page_size: (Sp::from(Mm(210.0)), Sp::from(Mm(297.0))),
            top_margin: Sp::from(Mm(30.0)),
            left_margin: Sp::from(Mm(30.0)),
            text_width: Sp::from(Mm(150.0)),
            text_height: Sp::from(Mm(237.0)),
            input: String::from("main.dex"),
        }
    }

    /// Creates a document and a font maanger from the config.
    pub fn init(&self) -> Result<(Document, FontManager)> {

        let window = Window {
            x: self.left_margin,
            y: self.top_margin,
            width: self.text_width,
            height: self.text_height,
        };

        let mut document = Document::new("Hello", self.page_size.0, self.page_size.1, window);
        let font_manager = FontManager::init(&mut document)?;

        Ok((document, font_manager))

    }

<<<<<<< HEAD
=======
    /// Triggers the build of the document.
    pub fn build(&self) -> Result<()> {

        let (mut document, font_manager) = self.init()?;

        let regular_font_name = "CMU Bright Roman";
        let bold_font_name = "CMU Serif Bold";

        let font_config = font_manager.config(regular_font_name, bold_font_name)?;

        let font = font_manager.get(regular_font_name)
            .ok_or(Error::FontNotFound(PathBuf::from(regular_font_name)))?;

        let mut content = String::new();
        let mut file = File::open(&self.input)?;
        file.read_to_string(&mut content)?;

        if self.input.ends_with(".md") || self.input.ends_with(".mdown") {
            document.write_markdown(&content, &font_config, 10.0);
        } else {
            document.write_content(&content, font, 10.0);
        }
        document.save("output.pdf");
        Ok(())
    }

>>>>>>> 9c72fa06
}<|MERGE_RESOLUTION|>--- conflicted
+++ resolved
@@ -1,33 +1,118 @@
-//! This module contains the configuration struct for the spandex.toml file.
+use crate::document::{Document, Window};
+use crate::font::FontManager;
+use crate::Result as CResult;
+use serde::de::{self, Visitor};
+use serde::{Deserialize, Deserializer, Serialize, Serializer};
+use std::{fmt, result};
 
-use serde::{Serialize, Deserialize};
+use printpdf::{Mm, Pt};
 
-use crate::units::{Sp, Mm};
-use crate::document::Window;
-use crate::document::Document;
-use crate::font::FontManager;
-use crate::Result;
+pub fn serialize_pt<S: Serializer>(pt: &Pt, serializer: S) -> result::Result<S::Ok, S::Error> {
+    serializer.serialize_f64(pt.0)
+}
 
-/// This structure holds all the configuration information.
+macro_rules! visit {
+    ($visit: ident, $ty: ty) => {
+        fn $visit<E>(self, value: $ty) -> Result<Self::Value, E>
+            where E: de::Error
+        {
+            Ok(Pt(value as f64))
+        }
+    }
+}
+
+pub struct PtVisitor;
+
+impl<'a> Visitor<'a> for PtVisitor {
+    type Value = Pt;
+
+    fn expecting(&self, formatter: &mut fmt::Formatter) -> fmt::Result {
+        formatter.write_str("a floatting point number")
+    }
+
+    visit!(visit_u8, u8);
+    visit!(visit_u16, u16);
+    visit!(visit_u32, u32);
+    visit!(visit_u64, u64);
+    visit!(visit_i8, i8);
+    visit!(visit_i16, i16);
+    visit!(visit_i32, i32);
+    visit!(visit_i64, i64);
+    visit!(visit_f32, f32);
+    visit!(visit_f64, f64);
+}
+
+pub fn deserialize_pt<'a, D: Deserializer<'a>>(deserializer: D) -> Result<Pt, D::Error> {
+    deserializer.deserialize_f64(PtVisitor)
+}
+
+#[cfg(test)]
+mod test {
+
+    use crate::config::{deserialize_pt, serialize_pt};
+    use printpdf::Pt;
+    use rand::Rng;
+    use serde::{Deserialize, Serialize};
+
+    #[derive(Serialize, Deserialize)]
+    pub struct Test {
+        #[serde(serialize_with = "serialize_pt")]
+        #[serde(deserialize_with = "deserialize_pt")]
+        pub value: Pt,
+    }
+
+    impl Test {
+        pub fn as_f64(&self) -> f64 {
+            self.value.0
+        }
+    }
+
+    #[test]
+    fn test() {
+        for _ in 0..1000 {
+            let num = rand::thread_rng().gen_range(-10000.0, 10000.0);
+            let value = Test { value: Pt(num) };
+            let encoded: Vec<u8> = bincode::serialize(&value).unwrap();
+            let decoded: Test = bincode::deserialize(&encoded[..]).unwrap();
+            assert_eq!(value.as_f64(), decoded.as_f64());
+        }
+    }
+}
+
 #[derive(Clone, Serialize, Deserialize)]
 pub struct Config {
     /// The title of the document.
     pub title: String,
 
-    /// The page size of the document.
-    pub page_size: (Sp, Sp),
+    /// The width of the page of the document.
+    #[serde(serialize_with = "serialize_pt")]
+    #[serde(deserialize_with = "deserialize_pt")]
+    pub page_width: Pt,
+
+    /// The height of the page of the document.
+    #[serde(serialize_with = "serialize_pt")]
+    #[serde(deserialize_with = "deserialize_pt")]
+    pub page_height: Pt,
 
     /// The top margin of the document.
-    pub top_margin: Sp,
+    #[serde(serialize_with = "serialize_pt")]
+    #[serde(deserialize_with = "deserialize_pt")]
+    pub top_margin: Pt,
 
     /// The left margin of the document.
-    pub left_margin: Sp,
+    #[serde(serialize_with = "serialize_pt")]
+    #[serde(deserialize_with = "deserialize_pt")]
+    pub left_margin: Pt,
 
     /// The text width of the document.
-    pub text_width: Sp,
+    #[serde(serialize_with = "serialize_pt")]
+    #[serde(deserialize_with = "deserialize_pt")]
+    pub text_width: Pt,
 
     /// The text height of the document.
-    pub text_height: Sp,
+    #[serde(serialize_with = "serialize_pt")]
+    #[serde(deserialize_with = "deserialize_pt")]
+    pub text_height: Pt,
 
     /// The path to the first file of the spandex content.
     pub input: String,
@@ -36,20 +121,27 @@
 impl Config {
     /// Creates a default configuration with a title.
     pub fn with_title(title: &str) -> Config {
+        let page_width: Pt = Mm(210.0).into();
+        let page_height: Pt = Mm(297.0).into();
+        let top_margin: Pt = Mm(30.0).into();
+        let left_margin: Pt = Mm(30.0).into();
+        let text_width: Pt = Mm(150.0).into();
+        let text_height: Pt = Mm(237.0).into();
+
         Config {
             title: String::from(title),
-            page_size: (Sp::from(Mm(210.0)), Sp::from(Mm(297.0))),
-            top_margin: Sp::from(Mm(30.0)),
-            left_margin: Sp::from(Mm(30.0)),
-            text_width: Sp::from(Mm(150.0)),
-            text_height: Sp::from(Mm(237.0)),
+            page_width,
+            page_height,
+            top_margin,
+            left_margin,
+            text_width,
+            text_height,
             input: String::from("main.dex"),
         }
     }
 
     /// Creates a document and a font maanger from the config.
-    pub fn init(&self) -> Result<(Document, FontManager)> {
-
+    pub fn init(&self) -> CResult<(Document, FontManager)> {
         let window = Window {
             x: self.left_margin,
             y: self.top_margin,
@@ -57,40 +149,9 @@
             height: self.text_height,
         };
 
-        let mut document = Document::new("Hello", self.page_size.0, self.page_size.1, window);
+        let mut document = Document::new("Hello", self.page_width, self.page_height, window);
         let font_manager = FontManager::init(&mut document)?;
 
         Ok((document, font_manager))
-
     }
-
-<<<<<<< HEAD
-=======
-    /// Triggers the build of the document.
-    pub fn build(&self) -> Result<()> {
-
-        let (mut document, font_manager) = self.init()?;
-
-        let regular_font_name = "CMU Bright Roman";
-        let bold_font_name = "CMU Serif Bold";
-
-        let font_config = font_manager.config(regular_font_name, bold_font_name)?;
-
-        let font = font_manager.get(regular_font_name)
-            .ok_or(Error::FontNotFound(PathBuf::from(regular_font_name)))?;
-
-        let mut content = String::new();
-        let mut file = File::open(&self.input)?;
-        file.read_to_string(&mut content)?;
-
-        if self.input.ends_with(".md") || self.input.ends_with(".mdown") {
-            document.write_markdown(&content, &font_config, 10.0);
-        } else {
-            document.write_content(&content, font, 10.0);
-        }
-        document.save("output.pdf");
-        Ok(())
-    }
-
->>>>>>> 9c72fa06
 }